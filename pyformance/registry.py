import re
import time
from .meters import Counter, Histogram, Meter, Timer, Gauge, CallbackGauge, SimpleGauge


class MetricsRegistry(object):

    """
    A single interface used to gather metrics on a service. It keeps track of
    all the relevant Counters, Meters, Histograms, and Timers. It does not have
    a reference back to its service. The service would create a
    L{MetricsRegistry} to manage all of its metrics tools.
    """
<<<<<<< HEAD
    def __init__(self, clock = time):
=======

    def __init__(self, clock=time):
>>>>>>> 0fe56240
        """
        Creates a new L{MetricsRegistry} instance.
        """
        self._timers = {}
        self._meters = {}
        self._counters = {}
        self._histograms = {}
        self._gauges = {}
        self._clock = clock

    def add(self, key, metric):
        """
        Use this method to manually add custom metric instances to the registry
        which are not created with their constructor's default arguments,
        e.g. Histograms with a different size.
        
        :param key: name of the metric
        :type key: C{str}
        :param metric: instance of Histogram, Meter, Gauge, Timer or Counter
        """
        class_map = { 
           Histogram: self._histograms,
           Meter: self._meters,
           Gauge: self.gauges,
           Timer: self._timers,
           Counter: self._counters,
        }
        for cls, registry in class_map.iteritems():
            if isinstance(metric, cls):
                if key in registry:
                    raise LookupError("Metric %r already registered" % key)
                registry[key] = registry
                return
        raise TypeError("Invalid class. Could not register metric %r" % key)

    def counter(self, key):
        """
        Gets a counter based on a key, creates a new one if it does not exist.

        :param key: name of the metric
        :type key: C{str}

        :return: L{Counter}
        """
        if key not in self._counters:
            self._counters[key] = Counter()
        return self._counters[key]

    def histogram(self, key):
        """
        Gets a histogram based on a key, creates a new one if it does not exist.

        :param key: name of the metric
        :type key: C{str}

        :return: L{Histogram}
        """
        if key not in self._histograms:
            self._histograms[key] = Histogram(clock=self._clock)
        return self._histograms[key]

    def gauge(self, key, gauge=None, default=float("nan")):
        if key not in self._gauges:
            if gauge is None:
                gauge = SimpleGauge(
                    default)  # raise TypeError("gauge required for registering")
            elif not isinstance(gauge, Gauge):
                if not callable(gauge):
                    raise TypeError("gauge getter not callable")
                gauge = CallbackGauge(gauge)
            self._gauges[key] = gauge
        return self._gauges[key]

    def meter(self, key):
        """
        Gets a meter based on a key, creates a new one if it does not exist.

        :param key: name of the metric
        :type key: C{str}

        :return: L{Meter}
        """
        if key not in self._meters:
            self._meters[key] = Meter(clock=self._clock)
        return self._meters[key]

    def timer(self, key):
        """
        Gets a timer based on a key, creates a new one if it does not exist.

        :param key: name of the metric
        :type key: C{str}

        :return: L{Timer}
        """
        if key not in self._timers:
            self._timers[key] = Timer(clock=self._clock)
        return self._timers[key]

    def clear(self):
        self._meters.clear()
        self._counters.clear()
        self._gauges.clear()
        self._timers.clear()
        self._histograms.clear()

    def _get_counter_metrics(self, key):
        if key in self._counters:
            counter = self._counters[key]
            return {"count": counter.get_count()}
        return {}

    def _get_gauge_metrics(self, key):
        if key in self._gauges:
            gauge = self._gauges[key]
            return {"value": gauge.get_value()}
        return {}

    def _get_histogram_metrics(self, key):
        if key in self._histograms:
            histogram = self._histograms[key]
            snapshot = histogram.get_snapshot()
            res = {"avg": histogram.get_mean(),
                   "count": histogram.get_count(),
                   "max": histogram.get_max(),
                   "min": histogram.get_min(),
                   "std_dev": histogram.get_stddev(),
                   "75_percentile": snapshot.get_75th_percentile(),
                   "95_percentile": snapshot.get_95th_percentile(),
                   "99_percentile": snapshot.get_99th_percentile(),
                   "999_percentile": snapshot.get_999th_percentile()}
            return res
        return {}

    def _get_meter_metrics(self, key):
        if key in self._meters:
            meter = self._meters[key]
            res = {"count": meter.get_count(),
                   "15m_rate": meter.get_fifteen_minute_rate(),
                   "5m_rate": meter.get_five_minute_rate(),
                   "1m_rate": meter.get_one_minute_rate(),
                   "mean_rate": meter.get_mean_rate()}
            return res
        return {}

    def _get_timer_metrics(self, key):
        if key in self._timers:
            timer = self._timers[key]
            snapshot = timer.get_snapshot()
            res = {"avg": timer.get_mean(),
                   "count": timer.get_count(),
                   "max": timer.get_max(),
                   "min": timer.get_min(),
                   "std_dev": timer.get_stddev(),
                   "15m_rate": timer.get_fifteen_minute_rate(),
                   "5m_rate": timer.get_five_minute_rate(),
                   "1m_rate": timer.get_one_minute_rate(),
                   "mean_rate": timer.get_mean_rate(),
                   "75_percentile": snapshot.get_75th_percentile(),
                   "95_percentile": snapshot.get_95th_percentile(),
                   "99_percentile": snapshot.get_99th_percentile(),
                   "999_percentile": snapshot.get_999th_percentile()}
            return res
        return {}

    def get_metrics(self, key):
        """
        Gets all the metrics for a specified key.

        :param key: name of the metric
        :type key: C{str}

        :return: C{dict}
        """
        metrics = {}
        for getter in (self._get_counter_metrics, self._get_histogram_metrics,
                       self._get_meter_metrics, self._get_timer_metrics,
                       self._get_gauge_metrics):
            metrics.update(getter(key))
        return metrics

    def dump_metrics(self):
        """
        Formats all of the metrics and returns them as a dict.

        :return: C{list} of C{dict} of metrics
        """
        metrics = {}
        for metric_type in (self._counters,
                            self._histograms,
                            self._meters,
<<<<<<< HEAD
                            self._timers):
=======
                            self._timers,
                            self._gauges):
>>>>>>> 0fe56240
            for key in metric_type.keys():
                metrics[key] = self.get_metrics(key)

        return metrics


class RegexRegistry(MetricsRegistry):

    """
    A single interface used to gather metrics on a service. This class uses a regex to combine
    measures that match a pattern. For example, if you have a REST API, instead of defining
    a timer for each method, you can use a regex to capture all API calls and group them.
    A pattern like '^/api/(?P<model>)/\d+/(?P<verb>)?$' will group and measure the following:
        /api/users/1 -> users
        /api/users/1/edit -> users/edit
        /api/users/2/edit -> users/edit
    """
<<<<<<< HEAD
    def __init__(self, pattern = None, clock = time):
=======

    def __init__(self, pattern=None, clock=time):
>>>>>>> 0fe56240
        super(RegexRegistry, self).__init__(clock)
        if pattern is not None:
            self.pattern = re.compile(pattern)
        else:
            self.pattern = re.compile('^$')

    def _get_key(self, key):
        matches = self.pattern.finditer(key)
        key = '/'.join((v for match in matches for v in match.groups() if v))
        return key
<<<<<<< HEAD
=======

>>>>>>> 0fe56240
    def timer(self, key):
        return super(RegexRegistry, self).timer(self._get_key(key))

    def histogram(self, key):
        return super(RegexRegistry, self).histogram(self._get_key(key))

    def counter(self, key):
        return super(RegexRegistry, self).counter(self._get_key(key))
<<<<<<< HEAD
    def gauge(self, key, gauge = None):
=======

    def gauge(self, key, gauge=None):
>>>>>>> 0fe56240
        return super(RegexRegistry, self).gauge(self._get_key(key), gauge)

    def meter(self, key):
        return super(RegexRegistry, self).meter(self._get_key(key))


_global_registry = MetricsRegistry()


def global_registry():
    return _global_registry


def set_global_registry(registry):
    global _global_registry
    _global_registry = registry


def counter(key):
    return _global_registry.counter(key)


def histogram(key):
    return _global_registry.histogram(key)


def meter(key):
    return _global_registry.meter(key)


def timer(key):
    return _global_registry.timer(key)


def gauge(key, gauge=None):
    return _global_registry.gauge(key, gauge)


def dump_metrics():
    return _global_registry.dump_metrics()


def clear():
    return _global_registry.clear()


def count_calls(fn):
    """
    Decorator to track the number of times a function is called.

    :param fn: the function to be decorated
    :type fn: C{func}

    :return: the decorated function
    :rtype: C{func}
    """
    def wrapper(*args):
        counter("%s_calls" % fn.__name__).inc()
        try:
            fn(*args)
        except:
            raise
    return wrapper


def meter_calls(fn):
    """
    Decorator to the rate at which a function is called.

    :param fn: the function to be decorated
    :type fn: C{func}

    :return: the decorated function
    :rtype: C{func}
    """
    def wrapper(*args):
        meter("%s_calls" % fn.__name__).mark()
        try:
            fn(*args)
        except:
            raise
    return wrapper


def hist_calls(fn):
    """
    Decorator to check the distribution of return values of a function.

    :param fn: the function to be decorated
    :type fn: C{func}

    :return: the decorated function
    :rtype: C{func}
    """
    def wrapper(*args):
        _histogram = histogram("%s_calls" % fn.__name__)
        try:
            rtn = fn(*args)
            if type(rtn) in (int, float):
                _histogram.update(rtn)
        except:
            raise
    return wrapper


def time_calls(fn):
    """
    Decorator to time the execution of the function.

    :param fn: the function to be decorated
    :type fn: C{func}

    :return: the decorated function
    :rtype: C{func}
    """
    def wrapper(*args):
        _timer = timer("%s_calls" % fn.__name__)
        with _timer.time(fn = fn.__name__):
            fn(*args)<|MERGE_RESOLUTION|>--- conflicted
+++ resolved
@@ -11,12 +11,7 @@
     a reference back to its service. The service would create a
     L{MetricsRegistry} to manage all of its metrics tools.
     """
-<<<<<<< HEAD
     def __init__(self, clock = time):
-=======
-
-    def __init__(self, clock=time):
->>>>>>> 0fe56240
         """
         Creates a new L{MetricsRegistry} instance.
         """
@@ -208,12 +203,8 @@
         for metric_type in (self._counters,
                             self._histograms,
                             self._meters,
-<<<<<<< HEAD
-                            self._timers):
-=======
                             self._timers,
                             self._gauges):
->>>>>>> 0fe56240
             for key in metric_type.keys():
                 metrics[key] = self.get_metrics(key)
 
@@ -231,12 +222,7 @@
         /api/users/1/edit -> users/edit
         /api/users/2/edit -> users/edit
     """
-<<<<<<< HEAD
     def __init__(self, pattern = None, clock = time):
-=======
-
-    def __init__(self, pattern=None, clock=time):
->>>>>>> 0fe56240
         super(RegexRegistry, self).__init__(clock)
         if pattern is not None:
             self.pattern = re.compile(pattern)
@@ -247,10 +233,7 @@
         matches = self.pattern.finditer(key)
         key = '/'.join((v for match in matches for v in match.groups() if v))
         return key
-<<<<<<< HEAD
-=======
-
->>>>>>> 0fe56240
+
     def timer(self, key):
         return super(RegexRegistry, self).timer(self._get_key(key))
 
@@ -259,12 +242,8 @@
 
     def counter(self, key):
         return super(RegexRegistry, self).counter(self._get_key(key))
-<<<<<<< HEAD
-    def gauge(self, key, gauge = None):
-=======
 
     def gauge(self, key, gauge=None):
->>>>>>> 0fe56240
         return super(RegexRegistry, self).gauge(self._get_key(key), gauge)
 
     def meter(self, key):
