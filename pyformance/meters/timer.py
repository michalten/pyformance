import time
try:
    from blinker import Namespace
except ImportError:
    Namespace = None
from .histogram import Histogram, DEFAULT_SIZE, DEFAULT_ALPHA
from .meter import Meter

if Namespace is not None:
    timer_signals = Namespace()
    call_too_long = timer_signals.signal("call_too_long")
else:
    call_too_long = None


class Timer(object):

    """
    A timer metric which aggregates timing durations and provides duration statistics, plus
    throughput statistics via Meter and Histogram.
      
    """

    def __init__(self, threshold=None, size=DEFAULT_SIZE, alpha=DEFAULT_ALPHA, clock=time, sink=None):
        super(Timer, self).__init__()
        self.meter = Meter(clock=clock)
<<<<<<< HEAD
        self.hist = Histogram(clock=clock)
        self.sink = sink
=======
        self.hist = Histogram(size=size, alpha=alpha, clock=clock)
>>>>>>> aadf7a4d
        self.threshold = threshold

    def get_count(self):
        "get count from internal histogram"
        return self.hist.get_count()

    def get_sum(self):
        "get sum from internal histogram"
        return self.hist.get_sum()

    def get_max(self):
        "get max from internal histogram"
        return self.hist.get_max()

    def get_min(self):
        "get min from internal histogram"
        return self.hist.get_min()

    def get_mean(self):
        "get mean from internal histogram"
        return self.hist.get_mean()

    def get_stddev(self):
        "get stddev from internal histogram"
        return self.hist.get_stddev()

    def get_var(self):
        "get var from internal histogram"
        return self.hist.get_var()

    def get_snapshot(self):
        "get snapshot from internal histogram"
        return self.hist.get_snapshot()

    def get_mean_rate(self):
        "get mean rate from internal meter"
        return self.meter.get_mean_rate()

    def get_one_minute_rate(self):
        "get 1 minut rate from internal meter"
        return self.meter.get_one_minute_rate()

    def get_five_minute_rate(self):
        "get 5 minute rate from internal meter"
        return self.meter.get_five_minute_rate()

    def get_fifteen_minute_rate(self):
        "get 15 rate from internal meter"
        return self.meter.get_fifteen_minute_rate()

    def _update(self, seconds):
        if seconds >= 0:
            self.hist.add(seconds)
            self.meter.mark()
            if self.sink:
                self.sink.add(seconds)

    def time(self, *args, **kwargs):
        """
        Parameters will be sent to signal, if fired.
        Returns a timer context instance which can be used from a with-statement.
        Without with-statement you have to call the stop method on the context
        """
        return TimerContext(self, self.meter.clock, *args, **kwargs)

    def clear(self):
        "clear internal histogram and meter"
        self.hist.clear()
        self.meter.clear()


class TimerContext(object):

    def __init__(self, timer, clock, *args, **kwargs):
        super(TimerContext, self).__init__()
        self.clock = clock
        self.timer = timer
        self.start_time = self.clock.time()
        self.kwargs = kwargs
        self.args = args

    def stop(self):
        elapsed = self.clock.time() - self.start_time
        self.timer._update(elapsed)
        if self.timer.threshold and self.timer.threshold < elapsed and call_too_long is not None:
            call_too_long.send(
                self.timer, elapsed=elapsed, *self.args, **self.kwargs)
        return elapsed

    def __enter__(self):
        pass

    def __exit__(self, t, v, tb):
        self.stop()<|MERGE_RESOLUTION|>--- conflicted
+++ resolved
@@ -24,12 +24,8 @@
     def __init__(self, threshold=None, size=DEFAULT_SIZE, alpha=DEFAULT_ALPHA, clock=time, sink=None):
         super(Timer, self).__init__()
         self.meter = Meter(clock=clock)
-<<<<<<< HEAD
-        self.hist = Histogram(clock=clock)
+        self.hist = Histogram(size=size, alpha=alpha, clock=clock)
         self.sink = sink
-=======
-        self.hist = Histogram(size=size, alpha=alpha, clock=clock)
->>>>>>> aadf7a4d
         self.threshold = threshold
 
     def get_count(self):
